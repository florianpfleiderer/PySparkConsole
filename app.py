# Created on Wed Feb 05 2025 by 240030614
"""
PySpark data manipulation.
"""

from __future__ import annotations
from pathlib import Path
import argparse
# import os
import sys
import logging
from typing import Optional, List, Dict, Any

from rich.console import Console
from rich.table import Table
from rich.panel import Panel
from rich.syntax import Syntax
from rich.progress import Progress, SpinnerColumn, TextColumn
from rich.prompt import Prompt, Confirm
from rich import box
from rich.markdown import Markdown
from rich.traceback import install as install_rich_traceback

import matplotlib.pyplot as plt
import numpy as np
from pyspark.sql import DataFrame
from pyspark.sql import functions as F

from pyspark.sql import SparkSession, DataFrame

from src.spark_session import create_spark_session, stop_spark_session
from datetime import datetime

# Install rich traceback handler for better error display
install_rich_traceback()

# Configure logging
logging.basicConfig(level=logging.ERROR)

# Default data directory
DEFAULT_DATA_DIR = Path("data/")

class SparkDataConsoleApp:
    """A console app for PySpark data manipulation."""

<<<<<<< HEAD
    def __init__(self) -> None:
        self.session: SparkSession = None
        self.df: DataFrame = None
        self.console: Console = Console()
=======
    def __init__(self, data_dir: Path = DEFAULT_DATA_DIR, app_name: str = "SparkDataApp"):
        """
        Initialize the application.
        
        Args:
            data_dir: Directory containing data files
            app_name: Name for the Spark application
        """
        self.data_dir = data_dir
        self.app_name = app_name
        self.session = None
        self.df = None
        self.console = Console()
        self.command_history = []
        self.last_query_result = None
>>>>>>> 70986b1c
        
    def start(self) -> None:
        """Start the application."""
        self.console.print(Panel(
            "[bold blue]Welcome to SparkDataApp[/bold blue]\n"
            "[cyan]A console-based PySpark data analysis tool[/cyan]", 
            border_style="green"
        ))
        
        with Progress(SpinnerColumn(), TextColumn("[green]Creating Spark session...[/green]")) as progress:
            task = progress.add_task("", total=None)
            try:
                self.session = create_spark_session(self.app_name, log_level="ERROR")
                progress.update(task, description="[green]Spark session created successfully![/green]")
            except Exception as e:
                self.console.print(f"[bold red]Error creating Spark session:[/bold red] {str(e)}")
                sys.exit(1)

        # Immediately prompt to load data
        self.load_data()
        
        self.run_main_loop()
    
    def run_main_loop(self) -> None:
        """Run the main application loop."""
        while True:
            # Show status bar with current data status
            self._show_status()
            
            menu = """
[bold cyan]Available commands:[/bold cyan]
[yellow]l[/yellow] - Load data
[yellow]q[/yellow] - Query data
[yellow]v[/yellow] - Visualize data
[yellow]f[/yellow] - Filter data
[yellow]s[/yellow] - Save data
[yellow]h[/yellow] - Help
[yellow]x[/yellow] - Quit
            """
            self.console.print(Panel(menu, title="Menu", border_style="blue"))
            
            choice = Prompt.ask("Enter command", choices=["l", "q", "v", "f", "s", "h", "x"], show_choices=False)
            self.command_history.append(choice)
            
            try:
                if choice == 'l':
                    self.load_data()
                elif choice == 'q':
                    self.query_data()
                elif choice == 'v':
                    self.visualize_data()
                elif choice == 'f':
                    self.filter_data()
                elif choice == 's':
                    self.save_data()
                elif choice == 'h':
                    self.show_help()
                elif choice == 'x':
                    self.quit()
                    break
            except Exception as e:
                self.console.print(f"[bold red]Error:[/bold red] {str(e)}")
                self.console.print("[dim]Use 'h' for help or 'x' to quit[/dim]")
                
            # Add a visual separator between commands
            self.console.print("─" * self.console.width)
    
    def _show_status(self):
        """Show current status information."""
        status = []
        
        if self.df is not None:
            status.append(f"[green]Data loaded:[/green] {self.df.count()} rows, {len(self.df.columns)} columns")
        else:
            status.append("[yellow]No data loaded[/yellow]")
            
        status_text = " | ".join(status)
        self.console.print(f"[dim]{status_text}[/dim]")
    
    def load_data(self):
        """Load data from a CSV file."""
        self.console.print(Panel("[bold]Load Data[/bold]", border_style="yellow"))
        try:
            # First, find all CSV files and directories that might contain CSV files
            csv_files = []
            processed_dirs = []
            
            # Handle data/processed directory specially
            processed_dir = self.data_dir / "processed"
            if processed_dir.exists():
                # Look for directories containing CSV files in processed/
                for item in processed_dir.iterdir():
                    if item.is_dir() and not item.name.startswith('.'):
                        # Check if directory contains CSV files (typical for Spark partitioned output)
                        has_csv = any(f.suffix == '.csv' and not f.name.startswith('.') for f in item.iterdir())
                        if has_csv:
                            processed_dirs.append(item)
            
            # Find CSV files in all directories except processed/
            for item in self.data_dir.rglob('*.csv'):
                # Skip files in processed/ directory and hidden files
                if not item.is_file() or item.name.startswith('.') or 'processed' in item.parts:
                    continue
                csv_files.append(item)
            
            if not csv_files and not processed_dirs:
                self.console.print(f"[bold red]No CSV files found in {self.data_dir} directory[/bold red]")
                if Confirm.ask("Would you like to specify a different data directory?"):
                    dir_path = Prompt.ask("Enter path to data directory")
                    self.data_dir = Path(dir_path)
                    self.load_data()  # Retry with new directory
                return
                
            # Create table for display
            table = Table(show_header=True, header_style="bold magenta", box=box.ROUNDED)
            table.add_column("#", style="dim", width=6)
            table.add_column("Type", style="yellow")
            table.add_column("Location", style="blue")
            table.add_column("Name", style="green")
            table.add_column("Size", style="cyan")
            table.add_column("Last Modified", style="magenta")
            
            # Add regular CSV files
            for i, file in enumerate(csv_files, 1):
                size = f"{file.stat().st_size / 1024:.1f} KB"
                modified = datetime.fromtimestamp(file.stat().st_mtime).strftime('%Y-%m-%d %H:%M')
                # Get relative path from data directory
                rel_path = file.relative_to(self.data_dir)
                location = str(rel_path.parent)
                if location == '.':
                    location = 'data'
                table.add_row(str(i), "File", location, file.name, size, modified)
            
            # Add directories containing partitioned CSVs
            for i, dir_path in enumerate(processed_dirs, len(csv_files) + 1):
                # Calculate total size of CSV files in directory
                total_size = sum(f.stat().st_size for f in dir_path.rglob('*.csv') if not f.name.startswith('.'))
                size = f"{total_size / 1024:.1f} KB"
                modified = datetime.fromtimestamp(dir_path.stat().st_mtime).strftime('%Y-%m-%d %H:%M')
                table.add_row(str(i), "Directory", "processed", dir_path.name, size, modified)
                
            self.console.print(table)
                
            choice = Prompt.ask("Select number (or 'c' to cancel)")
            if choice.lower() == 'c':
                return
                
            try:
                index = int(choice) - 1
                total_items = len(csv_files) + len(processed_dirs)
                
                if index < 0 or index >= total_items:
                    raise ValueError("Invalid selection number")
                
                # Determine if selection is a file or directory
                if index < len(csv_files):
                    file_path = csv_files[index]
                    is_directory = False
                else:
                    file_path = processed_dirs[index - len(csv_files)]
                    is_directory = True
                
                with Progress(SpinnerColumn(), TextColumn("[green]Loading data...[/green]")) as progress:
                    task = progress.add_task("", total=None)
                    
                    if is_directory:
                        # For directories, read all CSV files as one DataFrame
                        self.df = self.session.read.csv(str(file_path), header=True, inferSchema=True)
                    else:
                        # For single files, read normally
                        self.df = self.session.read.csv(str(file_path), header=True, inferSchema=True)
                    
                    row_count = self.df.count()
                    progress.update(task, description=f"[green]Loaded {row_count} rows successfully![/green]")
                    
                self.console.print(f"[bold green]Loaded:[/bold green] {file_path.name}")
                self._display_dataframe(self.df, 5)
                
                # # Show schema information
                # self.console.print("\n[bold cyan]Schema Information:[/bold cyan]")
                # schema_table = Table(show_header=True, header_style="bold magenta", box=box.ROUNDED)
                # schema_table.add_column("Column Name", style="green")
                # schema_table.add_column("Data Type", style="blue")
                
                # for field in self.df.schema.fields:
                #     schema_table.add_row(field.name, str(field.dataType))
                    
                # self.console.print(schema_table)
                
            except (ValueError, IndexError):
                self.console.print("[bold red]Invalid selection[/bold red]")
        except Exception as e:
            self.console.print(f"[bold red]Error:[/bold red] {str(e)}")
    
    def _display_enrollment_stats(self, df: DataFrame, authorities: List[str]):
        """
        Display enrollment statistics by year for selected local authorities.
        
        Args:
            df: PySpark DataFrame containing the data
            authorities: List of selected local authority names
        """
        # Create pivot table of enrollments by LA and year
        pivot_df = df.groupBy("la_name").pivot("time_period").agg(
            F.sum("enrolments").alias("enrollments")
        ).orderBy("la_name")
        
        # Get all years in order
        years = sorted([col for col in pivot_df.columns if col != "la_name"])
        
        # Create formatted table
        table = Table(
            show_header=True,
            header_style="bold magenta",
            box=box.ROUNDED,
            title="Pupil Enrollments by Local Authority and Year"
        )
        
        # Add columns
        table.add_column("Local Authority", style="green")
        for year in years:
            table.add_column(str(year), justify="right", style="blue")
        
        # Add total column
        table.add_column("Total", justify="right", style="yellow")
        
        # Collect data and format rows
        rows = pivot_df.collect()
        for row in rows:
            if row["la_name"] in authorities:
                values = [row["la_name"]]
                total = 0
                for year in years:
                    value = row[year] if row[year] is not None else 0
                    total += value
                    values.append(f"{value:,}")
                values.append(f"{total:,}")
                table.add_row(*values)
        
        self.console.print(table)
        
        # Show summary statistics
        summary = Table(
            show_header=True,
            header_style="bold cyan",
            box=box.ROUNDED,
            title="Summary Statistics"
        )
        summary.add_column("Year", style="green")
        summary.add_column("Total Enrollments", justify="right", style="blue")
        summary.add_column("Average per LA", justify="right", style="yellow")
        
        for year in years:
            total = sum(row[year] if row[year] is not None else 0 
                       for row in rows if row["la_name"] in authorities)
            avg = total / len(authorities)
            summary.add_row(
                str(year),
                f"{total:,}",
                f"{avg:,.0f}"
            )
        
        self.console.print("\n")
        self.console.print(summary)

    def _display_absence_stats(self, df: DataFrame, school_type: str):
        """
        Display authorized absence statistics for the selected school type by year.
        
        Args:
            df: PySpark DataFrame containing the data
            school_type: Selected school type
        """
        # Get available years
        years = sorted([row[0] for row in df.select("time_period").distinct().collect()])
        
        # Create table for displaying statistics
        table = Table(
            show_header=True,
            header_style="bold magenta",
            box=box.ROUNDED,
            title=f"Authorized Absences Summary for {school_type}"
        )
        
        table.add_column("Year", style="green")
        table.add_column("Total Authorized Absences", justify="right", style="blue")
        table.add_column("Total Enrollments", justify="right", style="blue")
        table.add_column("Absences per Student", justify="right", style="yellow")
        
        # Calculate statistics for each year
        for year in years:
            year_data = df.filter(F.col("time_period") == year)
            
            # Calculate totals
            stats = year_data.agg(
                F.sum("sess_authorised").alias("total_absences"),
                F.sum("enrolments").alias("total_enrollments")
            ).collect()[0]
            
            total_absences = stats["total_absences"] or 0
            total_enrollments = stats["total_enrollments"] or 0
            
            # Calculate absences per student
            absences_per_student = (
                total_absences / total_enrollments if total_enrollments > 0 else 0
            )
            
            table.add_row(
                str(year),
                f"{total_absences:,}",
                f"{total_enrollments:,}",
                f"{absences_per_student:.2f}"
            )
        
        self.console.print(table)
        
        # Ask if user wants to see detailed breakdown
        if Confirm.ask("\nWould you like to see a detailed breakdown of absence types?"):
            # Let user select a year
            year_table = Table(show_header=True, header_style="bold magenta")
            year_table.add_column("#", style="dim", width=6)
            year_table.add_column("Year", style="green")
            
            for i, year in enumerate(years, 1):
                year_table.add_row(str(i), str(year))
                
            self.console.print("\nSelect a year for detailed breakdown:")
            self.console.print(year_table)
            
            year_choice = Prompt.ask("Enter year number")
            try:
                selected_year = years[int(year_choice) - 1]
                
                # Define absence types and their descriptions
                absence_types = {
                    "sess_auth_appointments": "Medical appointments",
                    "sess_auth_holiday": "Authorised holiday",
                    "sess_auth_illness": "Illness",
                    "sess_auth_other": "Other authorised",
                    "sess_auth_religious": "Religious observance",
                    "sess_auth_study": "Study leave",
                    "sess_auth_traveller": "Traveller"
                }
                
                # Filter data for selected year
                year_data = df.filter(F.col("time_period") == selected_year)
                
                # Create detailed breakdown table
                detail_table = Table(
                    show_header=True,
                    header_style="bold magenta",
                    box=box.ROUNDED,
                    title=f"Detailed Absence Breakdown for {school_type} in {selected_year}"
                )
                
                detail_table.add_column("Absence Type", style="green")
                detail_table.add_column("Total Sessions", justify="right", style="blue")
                detail_table.add_column("% of All Authorized", justify="right", style="yellow")
                detail_table.add_column("Sessions per Student", justify="right", style="cyan")
                
                # Calculate totals for percentage calculation
                totals = year_data.agg(
                    F.sum("sess_authorised").alias("total_auth"),
                    F.sum("enrolments").alias("total_enrol")
                ).collect()[0]
                
                total_authorized = totals["total_auth"] or 0
                total_enrollments = totals["total_enrol"] or 0
                
                # Calculate statistics for each absence type
                for col, description in absence_types.items():
                    stats = year_data.agg(F.sum(col).alias("total")).collect()[0]
                    total = stats["total"] or 0
                    
                    percentage = (
                        (total / total_authorized * 100)
                        if total_authorized > 0 else 0
                    )
                    
                    per_student = (
                        total / total_enrollments
                        if total_enrollments > 0 else 0
                    )
                    
                    detail_table.add_row(
                        description,
                        f"{total:,}",
                        f"{percentage:.1f}%",
                        f"{per_student:.2f}"
                    )
                
                self.console.print("\n")
                self.console.print(detail_table)
                
                # Add summary note
                self.console.print(
                    f"\n[dim]Total students: {total_enrollments:,} | "
                    f"Total authorized absences: {total_authorized:,}[/dim]"
                )
                
            except (ValueError, IndexError):
                self.console.print("[bold red]Invalid year selection[/bold red]")

    def _display_unauth_absence_stats(self, df: DataFrame, breakdown_by: str, year: str):
        """
        Display unauthorized absence statistics broken down by region or local authority.
        
        Args:
            df: PySpark DataFrame containing the data
            breakdown_by: Either 'region_name' or 'la_name'
            year: Selected year
        """
        # Filter for selected year
        year_data = df.filter(F.col("time_period") == year)
        
        # Group by region/LA and calculate statistics
        stats = (year_data.groupBy(breakdown_by)
                .agg(
                    F.sum("sess_unauthorised").alias("total_unauth"),
                    F.sum("enrolments").alias("total_students")
                )
                .orderBy(breakdown_by))
        
        # Calculate overall totals for percentages
        totals = stats.agg(
            F.sum("total_unauth").alias("total_unauth"),
            F.sum("total_students").alias("total_students")
        ).collect()[0]
        
        overall_unauth = totals["total_unauth"] or 0
        overall_students = totals["total_students"] or 0
        
        # Create table for displaying statistics
        title = "Regions" if breakdown_by == "region_name" else "Local Authorities"
        table = Table(
            show_header=True,
            header_style="bold magenta",
            box=box.ROUNDED,
            title=f"Unauthorized Absences by {title} in {year}"
        )
        
        table.add_column(title.rstrip('s'), style="green")
        table.add_column("Total Unauthorized", justify="right", style="blue")
        table.add_column("Total Students", justify="right", style="blue")
        table.add_column("% of All Unauthorized", justify="right", style="yellow")
        table.add_column("Sessions per Student", justify="right", style="cyan")
        
        # Add rows
        for row in stats.collect():
            area = row[breakdown_by]
            unauth = row["total_unauth"] or 0
            students = row["total_students"] or 0
            
            percentage = (
                (unauth / overall_unauth * 100)
                if overall_unauth > 0 else 0
            )
            
            per_student = (
                unauth / students
                if students > 0 else 0
            )
            
            table.add_row(
                str(area),
                f"{unauth:,}",
                f"{students:,}",
                f"{percentage:.1f}%",
                f"{per_student:.2f}"
            )
        
        self.console.print(table)
        
        # Show summary
        self.console.print(
            f"\n[dim]Total unauthorized absences: {overall_unauth:,} | "
            f"Total students: {overall_students:,} | "
            f"Overall sessions per student: {(overall_unauth/overall_students if overall_students > 0 else 0):.2f}[/dim]"
        )

    def _compare_local_authorities(self, df: DataFrame, auth1: str, auth2: str, year: str):
        """
        Compare two local authorities for a given year across multiple metrics.
        
        Args:
            df: PySpark DataFrame containing the data
            auth1: First local authority name
            auth2: Second local authority name
            year: Selected year for comparison
        """
        try:
            # Filter data for the selected year and authorities
            comparison_data = df.filter(
                (F.col("time_period") == year) & 
                (F.col("la_name").isin([auth1, auth2]))
            )
            
            # Check if we have data for both authorities
            auth_counts = comparison_data.groupBy("la_name").count().collect()
            auth_count_dict = {row["la_name"]: row["count"] for row in auth_counts}
            
            missing_auths = []
            if auth1 not in auth_count_dict:
                missing_auths.append(auth1)
            if auth2 not in auth_count_dict:
                missing_auths.append(auth2)
                
            if missing_auths:
                self.console.print(f"[bold red]No data found for the following authorities in {year}:[/bold red]")
                for auth in missing_auths:
                    self.console.print(f"• {auth}")
                return
            
            # Create comparison table
            table = Table(
                show_header=True,
                header_style="bold magenta",
                box=box.ROUNDED,
                title=f"Comparison of {auth1} vs {auth2} in {year}"
            )
            
            table.add_column("Metric", style="green")
            table.add_column(auth1, justify="right", style="blue")
            table.add_column(auth2, justify="right", style="yellow")
            table.add_column("Difference", justify="right", style="cyan")
            
            # Calculate metrics for comparison
            metrics = comparison_data.groupBy("la_name").agg(
                F.sum("enrolments").alias("total_enrolments"),
                F.sum("sess_authorised").alias("total_authorised"),
                F.sum("sess_unauthorised").alias("total_unauthorised"),
                F.sum("sess_possible").alias("total_possible")
            ).collect()
            
            # Create a dictionary for easy access to metrics
            metrics_dict = {row["la_name"]: row.asDict() for row in metrics}
            
            if not metrics_dict:
                self.console.print(f"[bold red]No metrics data found for the selected authorities in {year}[/bold red]")
                return
                
            if auth1 not in metrics_dict or auth2 not in metrics_dict:
                self.console.print(f"[bold red]Missing metrics data for one or both authorities in {year}:[/bold red]")
                if auth1 not in metrics_dict:
                    self.console.print(f"• {auth1}")
                if auth2 not in metrics_dict:
                    self.console.print(f"• {auth2}")
                return
            
            # Helper function to calculate percentage
            def calc_percentage(part, whole):
                return (part / whole * 100) if whole > 0 else 0
            
            # Add rows for each metric
            metrics_to_compare = [
                ("Total Enrolments", "total_enrolments", "{:,}"),
                ("Total Authorised Absences", "total_authorised", "{:,}"),
                ("Total Unauthorised Absences", "total_unauthorised", "{:,}"),
                ("Total Possible Sessions", "total_possible", "{:,}")
            ]
            
            for metric_name, metric_key, format_str in metrics_to_compare:
                val1 = metrics_dict[auth1][metric_key]
                val2 = metrics_dict[auth2][metric_key]
                diff = val1 - val2
                
                table.add_row(
                    metric_name,
                    format_str.format(val1),
                    format_str.format(val2),
                    f"{format_str.format(abs(diff))} {'higher' if diff > 0 else 'lower'}"
                )
            
            # Calculate percentage metrics
            for auth in [auth1, auth2]:
                metrics_dict[auth]["auth_absence_rate"] = calc_percentage(
                    metrics_dict[auth]["total_authorised"], 
                    metrics_dict[auth]["total_possible"]
                )
                metrics_dict[auth]["unauth_absence_rate"] = calc_percentage(
                    metrics_dict[auth]["total_unauthorised"], 
                    metrics_dict[auth]["total_possible"]
                )
                metrics_dict[auth]["total_absence_rate"] = (
                    metrics_dict[auth]["auth_absence_rate"] + 
                    metrics_dict[auth]["unauth_absence_rate"]
                )
            
            percentage_metrics = [
                ("Authorised Absence Rate", "auth_absence_rate"),
                ("Unauthorised Absence Rate", "unauth_absence_rate"),
                ("Total Absence Rate", "total_absence_rate")
            ]
            
            for metric_name, metric_key in percentage_metrics:
                val1 = metrics_dict[auth1][metric_key]
                val2 = metrics_dict[auth2][metric_key]
                diff = val1 - val2
                
                table.add_row(
                    metric_name,
                    f"{val1:.1f}%",
                    f"{val2:.1f}%",
                    f"{abs(diff):.1f}% {'higher' if diff > 0 else 'lower'}"
                )
            
            self.console.print(table)
            
        except Exception as e:
            self.console.print(f"[bold red]Error during comparison:[/bold red]")
            self.console.print(f"[red]• Selected year: {year}[/red]")
            self.console.print(f"[red]• First authority: {auth1}[/red]")
            self.console.print(f"[red]• Second authority: {auth2}[/red]")
            self.console.print(f"[red]• Error details: {str(e)}[/red]")

    def query_data(self):
        """Query the dataframe by local authority or school type."""
        if self.df is None:
            self.console.print("[bold red]No data loaded. Please load data first.[/bold red]")
            return
            
        self.console.print(Panel("[bold]Query Data[/bold]", border_style="yellow"))
        
        # Display query options
        query_table = Table(show_header=True, header_style="bold magenta", box=box.ROUNDED)
        query_table.add_column("#", style="dim", width=6)
        query_table.add_column("Query Type", style="green")
        
        query_options = ["Local Authority", "School Type", "Unauthorized Absences"]
        for i, option in enumerate(query_options, 1):
            query_table.add_row(str(i), option)
            
        self.console.print(query_table)
        
        choice = Prompt.ask("Select query type", choices=["1", "2", "3"])
        
        try:
            if choice == "1":  # Local Authority
                column = "la_name"
                title = "Local Authority"
                
                with Progress(SpinnerColumn(), TextColumn("[green]Getting values...[/green]")) as progress:
                    task = progress.add_task("", total=None)
                    values = [row[0] for row in self.df.select(column).distinct().orderBy(column).collect()]
                
                # Ask user what type of analysis they want
                analysis_table = Table(show_header=True, header_style="bold magenta", box=box.ROUNDED)
                analysis_table.add_column("#", style="dim", width=6)
                analysis_table.add_column("Analysis Type", style="green")
                
                analysis_options = ["Enrollments by Year", "Compare Two Authorities"]
                for i, option in enumerate(analysis_options, 1):
                    analysis_table.add_row(str(i), option)
                    
                self.console.print("\nSelect analysis type:")
                self.console.print(analysis_table)
                
                analysis_choice = Prompt.ask("Enter choice", choices=["1", "2"])
                
                if analysis_choice == "1":  # Enrollments by Year
                    values_table = Table(show_header=True, header_style="bold magenta", box=box.ROUNDED)
                    values_table.add_column("#", style="dim", width=6)
                    values_table.add_column(f"{title}", style="green")
                    values_table.add_column("Count", style="blue")
                    
                    # Count occurrences of each value
                    value_counts = self.df.groupBy(column).count().orderBy(column).collect()
                    value_count_dict = {row[0]: row[1] for row in value_counts}
                    
                    for i, val in enumerate(values, 1):
                        count = value_count_dict.get(val, 0)
                        values_table.add_row(str(i), str(val), str(count))
                        
                    self.console.print(values_table)
                    
                    # Allow multiple selections for local authorities
                    selected_authorities = []
                    while True:
                        val_choice = Prompt.ask(
                            "Select value number to add (or 'a' for all, 'd' when done, 'c' to cancel)"
                        )
                        
                        if val_choice.lower() == 'c':
                            return
                        elif val_choice.lower() == 'a':
                            selected_authorities = values
                            break
                        elif val_choice.lower() == 'd':
                            if not selected_authorities:
                                self.console.print("[yellow]Please select at least one local authority[/yellow]")
                                continue
                            break
                        else:
                            try:
                                index = int(val_choice) - 1
                                if 0 <= index < len(values):
                                    authority = values[index]
                                    if authority not in selected_authorities:
                                        selected_authorities.append(authority)
                                        self.console.print(f"[green]Added: {authority}[/green]")
                                    else:
                                        self.console.print(f"[yellow]{authority} already selected[/yellow]")
                                else:
                                    self.console.print("[red]Invalid selection number[/red]")
                            except ValueError:
                                self.console.print("[red]Invalid input[/red]")
                    
                    # Filter data for selected authorities
                    result = self.df.filter(F.col(column).isin(selected_authorities))
                    
                    # Display enrollment statistics
                    self._display_enrollment_stats(result, selected_authorities)
                    
                    self.last_query_result = result
                    
                    # Ask if user wants to save this query result
                    if Confirm.ask("Would you like to save this query result?"):
                        self.df = result
                        self.console.print("[bold green]Query result saved as current dataframe[/bold green]")
                
                else:  # Compare Two Authorities
                    # Display available authorities
                    values_table = Table(show_header=True, header_style="bold magenta", box=box.ROUNDED)
                    values_table.add_column("#", style="dim", width=6)
                    values_table.add_column(f"{title}", style="green")
                    
                    for i, val in enumerate(values, 1):
                        values_table.add_row(str(i), str(val))
                        
                    self.console.print("\nSelect first local authority:")
                    self.console.print(values_table)
                    
                    # Get first authority
                    while True:
                        val_choice1 = Prompt.ask("Enter number for first authority")
                        try:
                            index1 = int(val_choice1) - 1
                            if 0 <= index1 < len(values):
                                auth1 = values[index1]
                                break
                            else:
                                self.console.print("[red]Invalid selection number[/red]")
                        except ValueError:
                            self.console.print("[red]Invalid input[/red]")
                    
                    self.console.print("\nSelect second local authority:")
                    self.console.print(values_table)
                    
                    # Get second authority
                    while True:
                        val_choice2 = Prompt.ask("Enter number for second authority")
                        try:
                            index2 = int(val_choice2) - 1
                            if 0 <= index2 < len(values):
                                auth2 = values[index2]
                                if auth2 != auth1:
                                    break
                                else:
                                    self.console.print("[yellow]Please select a different authority[/yellow]")
                            else:
                                self.console.print("[red]Invalid selection number[/red]")
                        except ValueError:
                            self.console.print("[red]Invalid input[/red]")
                    
                    # Get available years
                    years = sorted([str(row[0]) for row in self.df.select("time_period").distinct().collect()])
                    
                    year_table = Table(show_header=True, header_style="bold magenta")
                    year_table.add_column("#", style="dim", width=6)
                    year_table.add_column("Year", style="green")
                    
                    for i, year in enumerate(years, 1):
                        year_table.add_row(str(i), str(year))
                        
                    self.console.print("\nSelect year for comparison:")
                    self.console.print(year_table)
                    
                    # Get year selection
                    while True:
                        year_choice = Prompt.ask("Enter year number")
                        try:
                            index = int(year_choice) - 1
                            if 0 <= index < len(years):
                                selected_year = str(years[index])  # Ensure year is string
                                self.console.print(f"[green]Selected year: {selected_year}[/green]")
                                break
                            else:
                                self.console.print("[red]Invalid selection number[/red]")
                        except ValueError:
                            self.console.print("[red]Invalid input[/red]")
                    
                    # Display comparison
                    try:
                        self._compare_local_authorities(self.df, auth1, auth2, selected_year)
                    except Exception as e:
                        self.console.print(f"[bold red]Error during comparison:[/bold red]")
                        self.console.print(f"[red]• Year: {selected_year}[/red]")
                        self.console.print(f"[red]• First authority: {auth1}[/red]")
                        self.console.print(f"[red]• Second authority: {auth2}[/red]")
                        self.console.print(f"[red]• Error details: {str(e)}[/red]")
            
            elif choice == "2":  # School Type
                column = "school_type"
                title = "School Type"
                
                with Progress(SpinnerColumn(), TextColumn("[green]Getting values...[/green]")) as progress:
                    task = progress.add_task("", total=None)
                    values = [row[0] for row in self.df.select(column).distinct().orderBy(column).collect()]
                
                values_table = Table(show_header=True, header_style="bold magenta", box=box.ROUNDED)
                values_table.add_column("#", style="dim", width=6)
                values_table.add_column(f"{title}", style="green")
                values_table.add_column("Count", style="blue")
                
                # Count occurrences of each value
                value_counts = self.df.groupBy(column).count().orderBy(column).collect()
                value_count_dict = {row[0]: row[1] for row in value_counts}
                
                for i, val in enumerate(values, 1):
                    count = value_count_dict.get(val, 0)
                    values_table.add_row(str(i), str(val), str(count))
                    
                self.console.print(values_table)
                    
                val_choice = Prompt.ask("Select value number to filter by (or 'a' for all)")
                
                if val_choice.lower() == 'a':
                    self.console.print(f"[bold green]Showing all values for {title}:[/bold green]")
                    result = self.df
                    school_type = "All School Types"
                else:
                    try:
                        index = int(val_choice) - 1
                        selected_val = values[index]
                        
                        with Progress(SpinnerColumn(), TextColumn("[green]Filtering data...[/green]")) as progress:
                            task = progress.add_task("", total=None)
                            result = self.df.filter(self.df[column] == selected_val)
                        
                        self.console.print(f"[bold green]Results for {title} = {selected_val}:[/bold green]")
                        school_type = selected_val
                        
                    except (ValueError, IndexError):
                        self.console.print("[bold red]Invalid selection[/bold red]")
                        return
                
                # Display absence statistics
                self._display_absence_stats(result, school_type)
                
                self.last_query_result = result
                
                # Ask if user wants to save this query result
                if Confirm.ask("Would you like to save this query result?"):
                    self.df = result
                    self.console.print("[bold green]Query result saved as current dataframe[/bold green]")
            
            else:  # Unauthorized Absences
                # First, let user select a year
                years = sorted([row[0] for row in self.df.select("time_period").distinct().collect()])
                
                year_table = Table(show_header=True, header_style="bold magenta")
                year_table.add_column("#", style="dim", width=6)
                year_table.add_column("Year", style="green")
                
                for i, year in enumerate(years, 1):
                    year_table.add_row(str(i), str(year))
                    
                self.console.print("\nSelect a year for unauthorized absence analysis:")
                self.console.print(year_table)
                
                year_choice = Prompt.ask("Enter year number")
                try:
                    selected_year = years[int(year_choice) - 1]
                    
                    # Now let user choose breakdown type
                    breakdown_table = Table(show_header=True, header_style="bold magenta")
                    breakdown_table.add_column("#", style="dim", width=6)
                    breakdown_table.add_column("Breakdown By", style="green")
                    
                    breakdown_options = ["Region", "Local Authority"]
                    for i, option in enumerate(breakdown_options, 1):
                        breakdown_table.add_row(str(i), option)
                    
                    self.console.print("\nSelect how to break down the data:")
                    self.console.print(breakdown_table)
                    
                    breakdown_choice = Prompt.ask("Enter choice", choices=["1", "2"])
                    
                    # Set column to group by
                    breakdown_col = "region_name" if breakdown_choice == "1" else "la_name"
                    
                    # Display statistics
                    self._display_unauth_absence_stats(self.df, breakdown_col, selected_year)
                    
                except (ValueError, IndexError):
                    self.console.print("[bold red]Invalid selection[/bold red]")
                    return
            
        except Exception as e:
            self.console.print(f"[bold red]Error during query:[/bold red] {str(e)}")
    
    def visualize_data(self):
        """Visualize data using matplotlib."""
        if self.df is None:
            self.console.print("[bold red]No data loaded. Please load data first.[/bold red]")
            return
            
        self.console.print(Panel("[bold]Visualize Data[/bold]", border_style="yellow"))
        
        # Choose visualization type
        viz_types = ["Bar Chart", "Histogram", "Scatter Plot", "Pie Chart"]
        viz_table = Table(show_header=True, header_style="bold magenta", box=box.ROUNDED)
        viz_table.add_column("#", style="dim", width=6)
        viz_table.add_column("Visualization Type", style="green")
        viz_table.add_column("Status", style="yellow")
        
        # Mark the visualization types that are unavailable without pandas
        statuses = ["Coming soon", "Coming soon", "Coming soon", "Coming soon"]
        
        for i, (viz, status) in enumerate(zip(viz_types, statuses), 1):
            viz_table.add_row(str(i), viz, status)
            
        self.console.print(viz_table)
        
        self.console.print("\n[bold yellow]Note:[/bold yellow] Advanced visualization features are coming soon. These will be implemented without using pandas library.")
        
        # Offer basic visualization options that don't require pandas
        self.console.print("\n[bold cyan]Basic Data Statistics[/bold cyan]")
        
        if Confirm.ask("Would you like to see summary statistics for the current data?"):
            # Display basic statistics using native PySpark functionality
            try:
                stats_table = Table(show_header=True, header_style="bold magenta", box=box.ROUNDED)
                stats_table.add_column("Column", style="green")
                stats_table.add_column("Count", style="blue")
                stats_table.add_column("Mean", style="blue")
                stats_table.add_column("Min", style="blue")
                stats_table.add_column("Max", style="blue")
                
                # Get numeric columns
                numeric_cols = []
                for field in self.df.schema.fields:
                    data_type = str(field.dataType).lower()
                    if "int" in data_type or "double" in data_type or "float" in data_type:
                        numeric_cols.append(field.name)
                
                if not numeric_cols:
                    self.console.print("[yellow]No numeric columns found for statistics[/yellow]")
                    return
                
                # Calculate statistics using PySpark built-in methods
                summary = self.df.select(numeric_cols).summary("count", "mean", "min", "max").collect()
                count_row = summary[0]
                mean_row = summary[1]
                min_row = summary[2]
                max_row = summary[3]
                
                for col in numeric_cols:
                    stats_table.add_row(
                        col,
                        count_row[col],
                        mean_row[col],
                        min_row[col],
                        max_row[col]
                    )
                
                self.console.print(stats_table)
                
            except Exception as e:
                self.console.print(f"[bold red]Error generating statistics:[/bold red] {str(e)}")
    
    def filter_data(self):
        """Filter data with custom conditions."""
        if self.df is None:
            self.console.print("[bold red]No data loaded. Please load data first.[/bold red]")
            return
            
        self.console.print(Panel("[bold]Filter Data[/bold]", border_style="yellow"))
        
        # Display column information for first 20 columns only
        col_table = Table(show_header=True, header_style="bold magenta", box=box.ROUNDED)
        col_table.add_column("#", style="dim", width=6)
        col_table.add_column("Column", style="green")
        col_table.add_column("Data Type", style="blue")
        
        # Get first 20 columns
        fields = self.df.schema.fields[:20]  # Only first 20 columns
        for i, field in enumerate(fields, 1):
            col_table.add_row(str(i), field.name, str(field.dataType))
            
        self.console.print(col_table)
        
        filter_options = [
            "Equal to (==)",
            "Not equal to (!=)",
            "Greater than (>)",
            "Less than (<)",
            "Contains",
            "Starts with"
        ]
        
        filter_table = Table(show_header=True, header_style="bold magenta", box=box.ROUNDED)
        filter_table.add_column("#", style="dim", width=6)
        filter_table.add_column("Filter Type", style="green")
        
        for i, f_type in enumerate(filter_options, 1):
            filter_table.add_row(str(i), f_type)
            
        self.console.print(filter_table)
        
        try:
            col_choice = Prompt.ask("Select column to filter (1-20)")
            col_index = int(col_choice) - 1
            
            if col_index < 0 or col_index >= 20:  # Only allow first 20 columns
                raise ValueError("Invalid column selection. Please choose a number between 1 and 20.")
                
            col_name = self.df.columns[col_index]
            
            filter_choice = Prompt.ask("Select filter type", choices=["1", "2", "3", "4", "5", "6"])
            filter_type = filter_options[int(filter_choice) - 1]
            
            filter_value = Prompt.ask(f"Enter value to filter {col_name} {filter_type}")
            
            with Progress(SpinnerColumn(), TextColumn("[green]Applying filter...[/green]")) as progress:
                task = progress.add_task("", total=None)
                
                if filter_choice == "1":  # Equal to
                    result = self.df.filter(self.df[col_name] == filter_value)
                elif filter_choice == "2":  # Not equal to
                    result = self.df.filter(self.df[col_name] != filter_value)
                elif filter_choice == "3":  # Greater than
                    result = self.df.filter(self.df[col_name] > float(filter_value))
                elif filter_choice == "4":  # Less than
                    result = self.df.filter(self.df[col_name] < float(filter_value))
                elif filter_choice == "5":  # Contains
                    result = self.df.filter(self.df[col_name].contains(filter_value))
                elif filter_choice == "6":  # Starts with
                    result = self.df.filter(self.df[col_name].startswith(filter_value))
                
            self.console.print(f"[bold green]Filter applied: {col_name} {filter_type} {filter_value}[/bold green]")
            self._display_dataframe(result, 10)
            
            if Confirm.ask("Save filtered data as current dataframe?"):
                self.df = result
                self.console.print("[bold green]Filtered data saved as current dataframe[/bold green]")
            
        except Exception as e:
            self.console.print(f"[bold red]Error applying filter:[/bold red] {str(e)}")
    
    def save_data(self):
        """Save the current dataframe."""
        if self.df is None:
            self.console.print("[bold red]No data loaded. Please load data first.[/bold red]")
            return
            
        self.console.print(Panel("[bold]Save Data[/bold]", border_style="yellow"))
        
        # Create processed directory if it doesn't exist
        processed_dir = self.data_dir / "processed"
        if not processed_dir.exists():
            processed_dir.mkdir(parents=True)
            
        path = Prompt.ask("Enter save path (or 'd' for default or 'c' to cancel)")
        if path.lower() == 'c':
            return
        elif path.lower() == 'd':
            path = str(processed_dir)

        file_format = Prompt.ask("Choose file format", choices=["csv", "parquet", "json"], default="csv")
        timestamp = datetime.now().strftime('%Y-%m-%d_%H-%M')
        save_name = Prompt.ask("Enter filename (without extension)", default=f"spark_data_{timestamp}")

        try:
            save_path = Path(path) / save_name
            
            # Show info about partitioned output
            self.console.print("\n[bold yellow]Note about saving:[/bold yellow]")
            if file_format == "csv":
                self.console.print(
                    "The data will be saved in a directory named after your filename. "
                    "This directory will contain:\n"
                    "- A partitioned CSV file (part-00000-*.csv)\n"
                    "- A _SUCCESS file indicating successful save\n"
                    "You can load this data later by selecting the directory when loading."
                )
            
            with Progress(SpinnerColumn(), TextColumn("[green]Saving data...[/green]")) as progress:
                task = progress.add_task("", total=None)
                
                if file_format == "csv":
                    self.df.repartition(1).write.csv(str(save_path), header=True, mode="errorifexists")
                elif file_format == "parquet":
                    self.df.write.parquet(str(save_path), mode="errorifexists")
                elif file_format == "json":
                    self.df.write.json(str(save_path), mode="errorifexists")
            
            self.console.print(f"[bold green]Data saved to:[/bold green] {save_path}")
            
            # Show filesystem details
            self.console.print("\n[bold cyan]Files created:[/bold cyan]")
            try:
                if save_path.exists():
                    for item in save_path.iterdir():
                        size = f"{item.stat().st_size / 1024:.1f} KB"
                        self.console.print(f"[green]{item.name}[/green] ({size})")
            except:
                self.console.print(f"[yellow]Unable to list directory contents (look for files in {save_path})[/yellow]")
                
        except Exception as e:
            self.console.print(f"[bold red]Error saving data:[/bold red] {str(e)}")
    
    def show_help(self):
        """Display help information."""
        help_text = """
# SparkDataApp Help

## Available Commands

* `l` - **Load data**: Load a CSV file into a Spark DataFrame
* `q` - **Query data**: Filter data by column values
* `v` - **Visualize data**: View basic statistics (advanced visualization coming soon)
* `f` - **Filter data**: Apply custom filters to your data
* `s` - **Save data**: Export data to various formats
* `h` - **Help**: Show this help message
* `x` - **Quit**: Exit the application

## Tips

* When loading data, the application will scan the data directory for CSV files
* Use query and filter to narrow down your dataset
* Statistics and basic data information are available in the visualize menu
* Save your results in various formats for later use
        """
        
        self.console.print(Markdown(help_text))
    
    def quit(self):
        """Stop the Spark session and exit."""
        with Progress(SpinnerColumn(), TextColumn("[green]Stopping Spark session...[/green]")) as progress:
            task = progress.add_task("", total=None)
            stop_spark_session(self.session)
        
        self.console.print(Panel("[bold blue]Goodbye![/bold blue]", border_style="green"))
    
    def _display_dataframe(self, df: DataFrame, num_rows: int = 5, num_cols: int = 6):
        """
        Display dataframe as a Rich table.
        
        Args:
            df: PySpark DataFrame to display
            num_rows: Number of rows to display
        """
        schema = df.schema
        data = df.limit(num_rows).collect()
        
        table = Table(show_header=True, header_style="bold magenta", box=box.ROUNDED)
        
        # Add columns (limit to 10 if more exist)
        fields = schema.fields
        max_cols = num_cols
        total_cols = len(fields)
        display_fields = fields[:max_cols] if total_cols > max_cols else fields
        
        # Add columns to table
        for field in display_fields:
            table.add_column(field.name, style="green")
            
        # If we have more than max_cols columns, add a note column
        if total_cols > max_cols:
            table.add_column("...", style="dim")
        
        # Add rows
        for row in data:
            # Get values for visible columns
            visible_values = [str(row[i]) for i in range(min(max_cols, total_cols))]
            
            # If we have truncated columns, add an indicator
            if total_cols > max_cols:
                visible_values.append(f"({total_cols - max_cols} more)")
                
            table.add_row(*visible_values)
            
        self.console.print(table)
        
        # Show information about truncation
        info_parts = []
        if num_rows < df.count():
            info_parts.append(f"Showing {min(num_rows, df.count())} of {df.count()} rows")
        if total_cols > max_cols:
            info_parts.append(f"Showing {max_cols} of {total_cols} columns")
            
        if info_parts:
            self.console.print(f"[italic]({' | '.join(info_parts)})[/italic]")

def parse_args():
    """Parse command line arguments."""
    parser = argparse.ArgumentParser(description="SparkDataApp - A console app for PySpark data manipulation")
    parser.add_argument(
        "--data-dir", 
        type=str, 
        default=str(DEFAULT_DATA_DIR),
        help=f"Directory containing data files (default: {DEFAULT_DATA_DIR})"
    )
    parser.add_argument(
        "--app-name", 
        type=str, 
        default="SparkDataApp",
        help="Name for the Spark application (default: SparkDataApp)"
    )
    
    return parser.parse_args()

if __name__ == "__main__":
    args = parse_args()
    app = SparkDataConsoleApp(
        data_dir=Path(args.data_dir),
        app_name=args.app_name
    )
    app.start()<|MERGE_RESOLUTION|>--- conflicted
+++ resolved
@@ -26,8 +26,6 @@
 from pyspark.sql import DataFrame
 from pyspark.sql import functions as F
 
-from pyspark.sql import SparkSession, DataFrame
-
 from src.spark_session import create_spark_session, stop_spark_session
 from datetime import datetime
 
@@ -43,12 +41,6 @@
 class SparkDataConsoleApp:
     """A console app for PySpark data manipulation."""
 
-<<<<<<< HEAD
-    def __init__(self) -> None:
-        self.session: SparkSession = None
-        self.df: DataFrame = None
-        self.console: Console = Console()
-=======
     def __init__(self, data_dir: Path = DEFAULT_DATA_DIR, app_name: str = "SparkDataApp"):
         """
         Initialize the application.
@@ -64,7 +56,6 @@
         self.console = Console()
         self.command_history = []
         self.last_query_result = None
->>>>>>> 70986b1c
         
     def start(self) -> None:
         """Start the application."""
